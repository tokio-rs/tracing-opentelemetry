[package]
name = "tracing-opentelemetry"
version = "0.18.0"
authors = [
    "Julian Tescher <julian@tescher.me>",
    "Tokio Contributors <team@tokio.rs>"
]
description = "OpenTelemetry integration for tracing"
homepage = "https://github.com/tokio-rs/tracing-opentelemetry"
repository = "https://github.com/tokio-rs/tracing-opentelemetry"
readme = "README.md"
categories = [
    "development-tools::debugging",
    "development-tools::profiling",
    "asynchronous",
]
keywords = ["tracing", "opentelemetry", "jaeger", "zipkin", "async"]
license = "MIT"
edition = "2018"
rust-version = "1.60.0"

[features]
default = ["tracing-log", "metrics"]
# Enables support for exporting OpenTelemetry metrics
metrics = ["opentelemetry/metrics"]

[dependencies]
opentelemetry = { version = "0.19.0", default-features = false, features = ["trace"] }
tracing = { version = "0.1.35", default-features = false, features = ["std"] }
tracing-core = "0.1.28"
tracing-subscriber = { version = "0.3.0", default-features = false, features = ["registry", "std"] }
tracing-log = { version = "0.1.3", default-features = false, optional = true }
once_cell = "1.13.0"

# Fix minimal-versions
async-trait = { version = "0.1.56", optional = true }
thiserror = { version = "1.0.31", optional = true }

[dev-dependencies]
async-trait = "0.1.56"
<<<<<<< HEAD
criterion = { version = "0.4.0", default-features = false }
opentelemetry-jaeger = "0.16.0"
tracing = { version = "0.1.35", default-features = false, features = ["std", "attributes"] }
tracing-subscriber = { version = "0.3.0", default-features = false, features = ["registry", "std"] }
=======
criterion = { version = "0.3.6", default-features = false }
opentelemetry-jaeger = "0.18.0"
>>>>>>> e6796961
futures-util = { version = "0.3", default-features = false }
tokio = { version = "1", features = ["full"] }
tokio-stream = "0.1"
tracing = { version = "0.1.35", default-features = false, features = ["std", "attributes"] }

[lib]
bench = false

[[bench]]
name = "trace"
harness = false

[package.metadata.docs.rs]
all-features = true
rustdoc-args = ["--cfg", "docsrs"]<|MERGE_RESOLUTION|>--- conflicted
+++ resolved
@@ -38,15 +38,7 @@
 
 [dev-dependencies]
 async-trait = "0.1.56"
-<<<<<<< HEAD
 criterion = { version = "0.4.0", default-features = false }
-opentelemetry-jaeger = "0.16.0"
-tracing = { version = "0.1.35", default-features = false, features = ["std", "attributes"] }
-tracing-subscriber = { version = "0.3.0", default-features = false, features = ["registry", "std"] }
-=======
-criterion = { version = "0.3.6", default-features = false }
-opentelemetry-jaeger = "0.18.0"
->>>>>>> e6796961
 futures-util = { version = "0.3", default-features = false }
 tokio = { version = "1", features = ["full"] }
 tokio-stream = "0.1"
